import { getStudentLessonById } from '@/src/app/actions/studentLessonActions';
import { Button } from '@/src/components/ui/button';
import { notFound } from 'next/navigation';
import Link from 'next/link';
import { ArrowLeft, Calendar, FileText, Download, Book, Clock } from 'lucide-react';
import { formatDate } from '@/src/lib/utils';
import { isContentVisibleToStudents } from '@/src/lib/visibility';
import { db } from '@/src/lib/db';
import { getAuthSession } from '@/src/lib/auth';

interface PageParams {
  params: Promise<{
    classId: string;
    lessonId: string;
  }>;
}

// Updated to use proper interface and handle visibility correctly
export default async function StudentLessonPage(props: PageParams) {
  const params = await props.params;
  
  try {
    const { classId, lessonId } = params;
    
    if (!classId || !lessonId) {
      console.log("Missing classId or lessonId parameters");
      notFound();
    }
    
    console.log(`Fetching lesson ${lessonId} for class ${classId}`);
    
    // Get auth session for the student
    const session = await getAuthSession();
    if (!session?.user?.id || session.user.role !== "STUDENT") {
      console.error("Unauthorized access attempt");
      notFound();
    }

    // Find student record
    const student = await db.student.findFirst({
      where: {
        OR: [
          { userId: session.user.id },
          ...(session.user.email ? [{ schoolEmail: session.user.email }] : [])
        ]
      }
    });

    if (!student) {
      console.error("Student profile not found");
      notFound();
    }

    // Get class record
    const classData = await db.class.findUnique({
      where: { code: classId },
      select: { id: true, code: true, name: true, emoji: true }
    });

    if (!classData) {
      console.error(`Class not found with code: ${classId}`);
      notFound();
    }

    // Verify enrollment
    const enrollment = await db.enrollment.findFirst({
      where: {
        studentId: student.id,
        classId: classData.id,
        enrolled: true
      }
    });

    if (!enrollment) {
      console.error("Student not enrolled in this class");
      notFound();
    }
    
<<<<<<< HEAD
    // Fetch the lesson plan with all content
    const lesson = await db.lessonPlan.findFirst({
      where: {
        id: lessonId,
        classes: {
          some: {
            id: classData.id
          }
        }
      },
      include: {
        files: true,
        assignments: true,
        classes: {
          where: {
            id: classData.id
          }
        }
      }
    });
=======
    const lesson = response.data;
    
    // Fix: Find the specific class from the classes array that matches our classId
    const currentClass = lesson.classes?.find((cls: any) => cls.code === classId) || 
                        lesson.classes?.[0] || // Fallback to first class if no match
                        { 
                          name: "Unknown Class", 
                          emoji: "📚", 
                          code: classId 
                        };
    
    console.log("Lesson loaded:", lesson.name, "Class:", currentClass.name);
>>>>>>> cb2b855f

    if (!lesson) {
      console.error("Lesson not found or not in this class");
      notFound();
    }

    // Get visibility settings for this class
    const visibilitySettings = await db.classContentVisibility.findMany({
      where: { classId: classData.id }
    });

    // Filter files based on visibility
    const visibleFiles = lesson.files.filter(file => {
      const fileSetting = visibilitySettings.find(
        setting => setting.fileId === file.id
      );
      return isContentVisibleToStudents(fileSetting);
    });
    
    // Filter assignments based on visibility
    const visibleAssignments = lesson.assignments.filter(assignment => {
      const assignmentSetting = visibilitySettings.find(
        setting => setting.assignmentId === assignment.id
      );
      return isContentVisibleToStudents(assignmentSetting);
    });

    // Create filtered lesson for rendering
    const filteredLesson = {
      ...lesson,
      files: visibleFiles,
      assignments: visibleAssignments
    };
    
    return (
      <main className="container mx-auto px-4 pb-20">
        <div className="mb-6 sm:mb-8 pt-4">
          <Link href={`/student/dashboard/classes/${classId}`}>
            <Button variant="ghost" className="group pl-0 sm:pl-2">
              <ArrowLeft className="h-4 w-4 mr-2 transition-transform group-hover:-translate-x-1" />
              <span className="text-sm sm:text-base">Back to {lesson.classes?.[0]?.name || 'Class'}</span>
            </Button>
          </Link>
        </div>
        
        {/* Hero section - Mobile optimized */}
        <div className="bg-gradient-to-r from-primary/10 to-secondary/10 rounded-xl p-4 sm:p-6 lg:p-8 mb-6 sm:mb-8">
          <div className="flex flex-wrap items-center gap-2 text-xs sm:text-sm text-muted-foreground mb-2">
            <Book className="h-4 w-4" />
            <span>Lesson</span>
            <span className="inline-block h-1 w-1 rounded-full bg-muted-foreground"></span>
            <Clock className="h-3 w-3" />
            <span>{formatDate(new Date(lesson.createdAt))}</span>
          </div>
          
          <h1 className="text-xl sm:text-2xl lg:text-3xl font-bold mb-3 sm:mb-4 flex items-center gap-2">
            <span>{lesson.classes?.[0]?.emoji || '📚'}</span>
            <span>{lesson.name}</span>
          </h1>
          
          {/* Stats row - Responsive */}
          <div className="flex flex-wrap gap-2 sm:gap-4 mt-3 sm:mt-4">
            <div className="bg-background/80 backdrop-blur-sm px-3 py-1 sm:px-4 sm:py-2 rounded-md flex items-center gap-1 sm:gap-2 text-xs sm:text-sm">
              <FileText className="h-3 w-3 sm:h-4 sm:w-4 text-primary" />
              <span>{filteredLesson.assignments.length} Assignments</span>
            </div>
            
            <div className="bg-background/80 backdrop-blur-sm px-3 py-1 sm:px-4 sm:py-2 rounded-md flex items-center gap-1 sm:gap-2 text-xs sm:text-sm">
              <Download className="h-3 w-3 sm:h-4 sm:w-4 text-primary" />
              <span>{filteredLesson.files.length} Materials</span>
            </div>
          </div>
        </div>
        
        {/* Main content - Responsive grid/stack */}
        <div className="grid grid-cols-1 lg:grid-cols-3 gap-4 sm:gap-6 lg:gap-8">
          {/* Left column - Lesson content */}
          <div className="lg:col-span-2 space-y-4 sm:space-y-6">
            <div className="bg-card rounded-xl shadow-sm border overflow-hidden">
              <div className="bg-muted/30 px-4 sm:px-6 py-3 sm:py-4 border-b">
                <h2 className="text-lg sm:text-xl font-semibold">Lesson Content</h2>
              </div>
              <div className="p-4 sm:p-6">
                {lesson.description ? (
                  <div 
                    className="prose prose-sm sm:prose max-w-none" 
                    dangerouslySetInnerHTML={{ __html: lesson.description }}
                  />
                ) : (
                  <p className="text-muted-foreground text-center py-8 sm:py-10">
                    No content available for this lesson.
                  </p>
                )}
              </div>
            </div>
            
            {/* Enhanced Assignments section */}
            {filteredLesson.assignments.length > 0 && (
              <div className="bg-card rounded-xl shadow-sm border overflow-hidden">
                <div className="bg-muted/30 px-4 sm:px-6 py-3 sm:py-4 border-b">
                  <h2 className="text-lg sm:text-xl font-semibold flex items-center gap-2">
                    <FileText className="h-4 w-4 sm:h-5 sm:w-5 text-primary" />
                    Assignments
                  </h2>
                </div>
                <div className="divide-y">
                  {filteredLesson.assignments.map((assignment: any) => (
                    <div key={assignment.id} className="p-4 sm:p-6">
                      <Link href={`/student/dashboard/classes/${classId}/lessons/${lessonId}/assignments/${assignment.id}`}>
                        <div className="cursor-pointer transition-colors hover:bg-muted/20 -mx-4 -my-4 sm:-mx-6 sm:-my-6 p-4 sm:p-6">
                          <div className="flex flex-col sm:flex-row sm:items-center sm:justify-between gap-3 sm:gap-4">
                            <div>
                              <h3 className="text-base sm:text-lg font-medium text-primary hover:text-primary/80 transition-colors">
                                {assignment.name}
                              </h3>
                              {assignment.activity && (
                                <div className="flex items-center gap-1.5 mt-1">
                                  <span className="inline-block h-2 w-2 rounded-full bg-blue-500"></span>
                                  <p className="text-sm text-muted-foreground">{assignment.activity}</p>
                                </div>
                              )}
                            </div>
                            
                            <div className="flex flex-wrap gap-2 items-center">
                              {assignment.dueDate && (
                                <div className="flex items-center gap-1.5 text-xs sm:text-sm font-medium px-3 py-1.5 bg-amber-50 text-amber-700 rounded-md border border-amber-200">
                                  <Calendar className="h-3 w-3 sm:h-4 sm:w-4" />
                                  Due: {formatDate(new Date(assignment.dueDate))}
                                </div>
                              )}
                            </div>
                          </div>
                        </div>
                      </Link>
                    </div>
                  ))}
                </div>
              </div>
            )}
          </div>
          
          {/* Right column - Materials and resources */}
          <div className="space-y-4 sm:space-y-6">
            {/* Materials/Files section */}
            {filteredLesson.files.length > 0 && (
              <div className="bg-card rounded-xl shadow-sm border overflow-hidden">
                <div className="bg-muted/30 px-4 sm:px-6 py-3 sm:py-4 border-b">
                  <h2 className="text-lg sm:text-xl font-semibold">Materials</h2>
                </div>
                <div className="p-3 sm:p-4">
                  <div className="space-y-1">
                    {filteredLesson.files.map((file: any) => (
                      <a 
                        key={file.id}
                        href={file.url} 
                        target="_blank" 
                        rel="noopener noreferrer"
                        download
                        className="block group"
                      >
                        <div className="flex items-center gap-2 sm:gap-3 p-2 sm:p-3 rounded-lg hover:bg-muted/50 transition-colors">
                          {/* File type icon */}
                          <div className="h-8 w-8 sm:h-10 sm:w-10 flex-shrink-0 bg-primary/10 text-primary rounded-md flex items-center justify-center">
                            {getFileIcon(file.fileType)}
                          </div>
                          
                          <div className="min-w-0 flex-1">
                            <p className="text-xs sm:text-sm font-medium text-foreground truncate group-hover:text-primary transition-colors">
                              {file.name}
                            </p>
                            <p className="text-xs text-muted-foreground">
                              {file.fileType} • {formatFileSize(file.size)}
                            </p>
                          </div>
                          
                          <Download className="h-3 w-3 sm:h-4 sm:w-4 text-muted-foreground opacity-0 group-hover:opacity-100 transition-opacity" />
                        </div>
                      </a>
                    ))}
                  </div>
                </div>
              </div>
            )}
            
            {/* Class info card */}
            <div className="bg-card rounded-xl shadow-sm border overflow-hidden">
              <div className="bg-muted/30 px-4 sm:px-6 py-3 sm:py-4 border-b">
                <h2 className="text-lg sm:text-xl font-semibold">Class Info</h2>
              </div>
              <div className="p-4 sm:p-6 space-y-4">
                <div className="flex items-center gap-3">
                  <div className="h-10 w-10 sm:h-12 sm:w-12 bg-primary/10 rounded-full flex items-center justify-center text-lg sm:text-xl">
                    {lesson.classes?.[0]?.emoji || '📚'}
                  </div>
                  <div>
                    <h3 className="font-medium">{lesson.classes?.[0]?.name || 'Unknown Class'}</h3>
                    <p className="text-xs sm:text-sm text-muted-foreground">Class Code: {lesson.classes?.[0]?.code || 'N/A'}</p>
                  </div>
                </div>
                
                <div className="pt-2">
                  <Link href={`/student/dashboard/classes/${classId}`}>
                    <Button variant="outline" className="w-full text-xs sm:text-sm">
                      <ArrowLeft className="h-3 w-3 mr-1.5" />
                      Back to Class Dashboard
                    </Button>
                  </Link>
                </div>
              </div>
            </div>
          </div>
        </div>
      </main>
    );
  } catch (error) {
    console.error("Error in StudentLessonPage:", error);
    return (
      <div className="container mx-auto p-4 sm:p-6 text-center">
        <div className="bg-destructive/10 text-destructive p-4 rounded-md mb-4">
          <p className="font-medium">Failed to load lesson data. Please try again later.</p>
          <p className="text-sm mt-2">Error: {error instanceof Error ? error.message : 'Unknown error'}</p>
        </div>
        <Link href={`/student/dashboard/classes/${params.classId}`}>
          <Button variant="secondary">
            <ArrowLeft className="h-4 w-4 mr-2" />
            Back to Class
          </Button>
        </Link>
      </div>
    );
  }
}

// Helper function to format file size
function formatFileSize(bytes: number): string {
  if (!bytes || bytes === 0) return '0 Bytes';
  
  const k = 1024;
  const sizes = ['Bytes', 'KB', 'MB', 'GB'];
  const i = Math.floor(Math.log(bytes) / Math.log(k));
  
  return parseFloat((bytes / Math.pow(k, i)).toFixed(1)) + ' ' + sizes[i];
}

// Helper function to get an icon based on file type
function getFileIcon(fileType: string) {
  if (!fileType) return <FileText className="h-4 w-4 sm:h-5 sm:w-5" />;
  
  const type = fileType.toLowerCase();
  
  if (type.includes('pdf')) {
    return (
      <svg xmlns="http://www.w3.org/2000/svg" width="18" height="18" viewBox="0 0 24 24" fill="none" stroke="currentColor" strokeWidth="2" strokeLinecap="round" strokeLinejoin="round" className="sm:w-5 sm:h-5">
        <path d="M14 2H6a2 2 0 0 0-2 2v16a2 2 0 0 0 2 2h12a2 2 0 0 0 2-2V8z"></path>
        <path d="M14 2v6h6"></path>
        <path d="M9 15v-4"></path>
        <path d="M12 15v-6"></path>
        <path d="M15 15v-2"></path>
      </svg>
    );
  }
  
  if (type.includes('image') || type.includes('png') || type.includes('jpg') || type.includes('jpeg')) {
    return (
      <svg xmlns="http://www.w3.org/2000/svg" width="18" height="18" viewBox="0 0 24 24" fill="none" stroke="currentColor" strokeWidth="2" strokeLinecap="round" strokeLinejoin="round" className="sm:w-5 sm:h-5">
        <rect x="3" y="3" width="18" height="18" rx="2" ry="2"></rect>
        <circle cx="8.5" cy="8.5" r="1.5"></circle>
        <polyline points="21 15 16 10 5 21"></polyline>
      </svg>
    );
  }
  
  if (type.includes('doc') || type.includes('word')) {
    return (
      <svg xmlns="http://www.w3.org/2000/svg" width="18" height="18" viewBox="0 0 24 24" fill="none" stroke="currentColor" strokeWidth="2" strokeLinecap="round" strokeLinejoin="round" className="sm:w-5 sm:h-5">
        <path d="M14 2H6a2 2 0 0 0-2 2v16a2 2 0 0 0 2 2h12a2 2 0 0 0 2-2V8z"></path>
        <path d="M14 2v6h6"></path>
        <path d="M16 13H8"></path>
        <path d="M16 17H8"></path>
        <path d="M10 9H8"></path>
      </svg>
    );
  }
  
  if (type.includes('xls') || type.includes('excel') || type.includes('spreadsheet')) {
    return (
      <svg xmlns="http://www.w3.org/2000/svg" width="18" height="18" viewBox="0 0 24 24" fill="none" stroke="currentColor" strokeWidth="2" strokeLinecap="round" strokeLinejoin="round" className="sm:w-5 sm:h-5">
        <path d="M14 2H6a2 2 0 0 0-2 2v16a2 2 0 0 0 2 2h12a2 2 0 0 0 2-2V8z"></path>
        <path d="M14 2v6h6"></path>
        <path d="M8 13h2"></path>
        <path d="M8 17h2"></path>
        <path d="M14 13h2"></path>
        <path d="M14 17h2"></path>
      </svg>
    );
  }
  
  // Default file icon
  return <FileText className="h-4 w-4 sm:h-5 sm:w-5" />;
}<|MERGE_RESOLUTION|>--- conflicted
+++ resolved
@@ -76,7 +76,7 @@
       notFound();
     }
     
-<<<<<<< HEAD
+
     // Fetch the lesson plan with all content
     const lesson = await db.lessonPlan.findFirst({
       where: {
@@ -97,7 +97,6 @@
         }
       }
     });
-=======
     const lesson = response.data;
     
     // Fix: Find the specific class from the classes array that matches our classId
@@ -110,7 +109,7 @@
                         };
     
     console.log("Lesson loaded:", lesson.name, "Class:", currentClass.name);
->>>>>>> cb2b855f
+
 
     if (!lesson) {
       console.error("Lesson not found or not in this class");
