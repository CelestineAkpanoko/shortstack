--- conflicted
+++ resolved
@@ -856,12 +856,8 @@
           activity: assignment.activity || "Assignment",
           fileType: assignment.fileType,
           url: assignment.url,
-<<<<<<< HEAD
-          size: assignment.size,
-          // Include submission details if available
-=======
+          size: assignment.size
           textAssignment: assignment.textAssignment,
->>>>>>> 0e2427ad
           submission: submission || null,
           grade: submission?.grade || null,
           submittedAt: submission?.createdAt || null,
@@ -912,11 +908,8 @@
           activity: assignment.activity || "Assignment",
           fileType: assignment.fileType,
           url: assignment.url,
-<<<<<<< HEAD
           size: assignment.size,
-=======
           textAssignment: assignment.textAssignment,
->>>>>>> 0e2427ad
           submissions: submissions
         } 
       };
