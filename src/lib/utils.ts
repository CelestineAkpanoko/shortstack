import { clsx, type ClassValue } from "clsx"
import { twMerge } from "tailwind-merge"

export function cn(...inputs: ClassValue[]) {
  return twMerge(clsx(inputs))
}

<<<<<<< HEAD

/**
 * The function `formatFileSize` converts a given number of bytes into a human-readable file size
 * format.
 * @param {number} bytes - The `formatFileSize` function takes a `bytes` parameter of type number,
 * which represents the size of a file in bytes. The function converts this size into a human-readable
 * format by converting it into kilobytes (KB), megabytes (MB), gigabytes (GB), or terabytes (
 * @returns The function `formatFileSize` takes a number of bytes as input and returns a formatted
 * string representing the file size in appropriate units (Bytes, KB, MB, GB, TB).
 */
export function formatFileSize(bytes: number): string {
  if (bytes === 0) return '0 Bytes';

  const k = 1024;
  const sizes = ['Bytes', 'KB', 'MB', 'GB', 'TB'];
  const i = Math.floor(Math.log(bytes) / Math.log(k));

  return parseFloat((bytes / Math.pow(k, i)).toFixed(2)) + ' ' + sizes[i];
=======
export function formatCurrency(amount: number): string {
  return new Intl.NumberFormat('en-US', {
    style: 'currency',
    currency: 'USD',
    minimumFractionDigits: 2,
    maximumFractionDigits: 2
  }).format(amount);
>>>>>>> 2b034591
}<|MERGE_RESOLUTION|>--- conflicted
+++ resolved
@@ -5,7 +5,6 @@
   return twMerge(clsx(inputs))
 }
 
-<<<<<<< HEAD
 
 /**
  * The function `formatFileSize` converts a given number of bytes into a human-readable file size
@@ -24,7 +23,7 @@
   const i = Math.floor(Math.log(bytes) / Math.log(k));
 
   return parseFloat((bytes / Math.pow(k, i)).toFixed(2)) + ' ' + sizes[i];
-=======
+}
 export function formatCurrency(amount: number): string {
   return new Intl.NumberFormat('en-US', {
     style: 'currency',
@@ -32,5 +31,4 @@
     minimumFractionDigits: 2,
     maximumFractionDigits: 2
   }).format(amount);
->>>>>>> 2b034591
 }